--- conflicted
+++ resolved
@@ -8,11 +8,8 @@
 use text_embeddings_backend_core::Batch;
 
 mod bert;
-<<<<<<< HEAD
 mod debertav2;
-=======
 mod dense;
->>>>>>> f9ad268f
 mod distilbert;
 mod gemma3;
 mod gte;
@@ -56,12 +53,8 @@
 mod flash_qwen3;
 
 pub use bert::{BertConfig, BertModel, PositionEmbeddingType};
-<<<<<<< HEAD
-use candle::{Result, Tensor};
 pub use debertav2::{DebertaV2Config, DebertaV2Model};
-=======
 pub use dense::{Dense, DenseConfig, DenseLayer};
->>>>>>> f9ad268f
 pub use distilbert::{DistilBertConfig, DistilBertModel};
 pub use gemma3::{Gemma3Config, Gemma3Model};
 pub use gte::{GTEConfig, GTEModel};
